{
  "theme": "mint",
  "name": "Modaic Docs",
  "colors": {
    "primary": "#8800c2",
    "light": "#cc8c98"
  },
  "logo": {
    "light": "./images/logo.svg",
    "dark": "./images/logo.svg",
    "href": "https://www.modaic.dev/"
  },
  "appearance": {
    "default": "dark",
    "strict": false
  },
  "navigation": {
    "tabs": [
      {
        "tab": "Documentation",
        "icon": "book",
        "groups": [
          {
            "group": "Getting Started",
            "pages": ["index"]
          },
          {
            "group": "DSPy Programs",
            "pages": [
              "guides/programs/precompiled_program",
              "guides/programs/auto_program"
            ]
          },
          {
<<<<<<< HEAD
            "group": "Retrivers",
            "pages": ["guides/retrievers/retrievers"]
=======
            "group": "Retrievers",
            "pages": [
              "guides/retrievers/retrievers"
            ]
>>>>>>> 6c454b0f
          },
          {
            "group": "Context",
            "pages": [
              "guides/context/context_class_intro",
              {
                "group": "Context Library",
                "pages": [
                  "guides/context/context_library/index",
                  "guides/context/context_library/table",
                  "guides/context/context_library/text"
                ]
              },
              "guides/context/custom_context"
            ]
          },
          {
            "group": "Databases",
            "pages": [
              "guides/databases/vdb_alchemy",
              "guides/databases/sql_db",
              "guides/databases/graph_db"
            ]
          },
          {
            "group": "Storage",
            "pages": ["guides/storage/file_stores"]
          },
          {
            "group": "Observability",
            "pages": ["guides/observability"]
          }
        ]
      },
      {
        "tab": "SDK Reference",
        "icon": "square-terminal",
        "groups": [
          {
            "group": "Programs",
<<<<<<< HEAD
            "pages": ["reference/modaic/precompiled", "reference/modaic/auto"]
=======
            "pages": [
              "reference/modaic/precompiled_program",
              "reference/modaic/auto_program"
            ]
>>>>>>> 6c454b0f
          },
          {
            "group": "Context",
            "pages": [
              "reference/modaic/context/base",
              "reference/modaic/context/table",
              "reference/modaic/context/text",
              "reference/modaic/context/dtype_mapping"
            ]
          },
          {
            "group": "Indexing",
            "pages": ["reference/modaic/indexing"]
          },
          {
            "group": "Databases",
            "pages": [
              {
                "group": "Vector Database",
                "pages": [
                  "reference/modaic/databases/vector_database",
                  {
                    "group": "Vendors",
                    "pages": [
                      "reference/modaic/databases/vector_database/vendors/milvus"
                    ]
                  },
                  "reference/modaic/query_language"
                ]
              },
              "reference/modaic/databases/sql_database",
              "reference/modaic/databases/graph_database"
            ]
          },
          {
            "group": "Context Storage",
            "pages": ["reference/modaic/storage/context_store"]
          }
        ]
      },
      {
        "tab": "DSPy Guide",
        "icon": "puzzle",
        "iconType": "thin",
        "groups": [
          {
            "group": "Get Started",
            "pages": ["dspy_guide/get_started/quickstart"]
          },
          {
            "group": "Core Components",
            "pages": [
              "dspy_guide/core_components/signature",
              {
                "group": "Modules",
                "pages": [
                  "dspy_guide/core_components/modules/predict",
                  "dspy_guide/core_components/modules/react"
                ]
              },
              "dspy_guide/core_components/programs",
              "dspy_guide/core_components/lm",
              "dspy_guide/core_components/history",
              "dspy_guide/core_components/tools",
              "dspy_guide/core_components/output"
            ]
          },
          {
            "group": "Optimization",
            "pages": [
              "dspy_guide/optimization/index",
              {
                "group": "Optimizers",
                "pages": ["dspy_guide/optimization/optimizers/GEPA"]
              }
            ]
          }
        ]
      },
      {
        "tab": "DSPy IntelliSense",
        "icon": "brain-circuit",
        "pages": ["dspy-intellisense"]
      }
    ],
    "menu": [
      {
        "label": "GitHub",
        "href": "https://github.com/modaic-ai/modaic"
      }
    ]
  },
  "$schema": "https://mintlify.com/docs.json"
}<|MERGE_RESOLUTION|>--- conflicted
+++ resolved
@@ -32,46 +32,8 @@
             ]
           },
           {
-<<<<<<< HEAD
-            "group": "Retrivers",
+            "group": "Retrievers",
             "pages": ["guides/retrievers/retrievers"]
-=======
-            "group": "Retrievers",
-            "pages": [
-              "guides/retrievers/retrievers"
-            ]
->>>>>>> 6c454b0f
-          },
-          {
-            "group": "Context",
-            "pages": [
-              "guides/context/context_class_intro",
-              {
-                "group": "Context Library",
-                "pages": [
-                  "guides/context/context_library/index",
-                  "guides/context/context_library/table",
-                  "guides/context/context_library/text"
-                ]
-              },
-              "guides/context/custom_context"
-            ]
-          },
-          {
-            "group": "Databases",
-            "pages": [
-              "guides/databases/vdb_alchemy",
-              "guides/databases/sql_db",
-              "guides/databases/graph_db"
-            ]
-          },
-          {
-            "group": "Storage",
-            "pages": ["guides/storage/file_stores"]
-          },
-          {
-            "group": "Observability",
-            "pages": ["guides/observability"]
           }
         ]
       },
@@ -81,51 +43,10 @@
         "groups": [
           {
             "group": "Programs",
-<<<<<<< HEAD
-            "pages": ["reference/modaic/precompiled", "reference/modaic/auto"]
-=======
             "pages": [
-              "reference/modaic/precompiled_program",
-              "reference/modaic/auto_program"
+              "sdk_reference/modaic/precompiled",
+              "sdk_reference/modaic/auto"
             ]
->>>>>>> 6c454b0f
-          },
-          {
-            "group": "Context",
-            "pages": [
-              "reference/modaic/context/base",
-              "reference/modaic/context/table",
-              "reference/modaic/context/text",
-              "reference/modaic/context/dtype_mapping"
-            ]
-          },
-          {
-            "group": "Indexing",
-            "pages": ["reference/modaic/indexing"]
-          },
-          {
-            "group": "Databases",
-            "pages": [
-              {
-                "group": "Vector Database",
-                "pages": [
-                  "reference/modaic/databases/vector_database",
-                  {
-                    "group": "Vendors",
-                    "pages": [
-                      "reference/modaic/databases/vector_database/vendors/milvus"
-                    ]
-                  },
-                  "reference/modaic/query_language"
-                ]
-              },
-              "reference/modaic/databases/sql_database",
-              "reference/modaic/databases/graph_database"
-            ]
-          },
-          {
-            "group": "Context Storage",
-            "pages": ["reference/modaic/storage/context_store"]
           }
         ]
       },
