--- conflicted
+++ resolved
@@ -9,34 +9,17 @@
 import pytest
 import tomlkit as tomlk
 
-from modaic import AutoProgram, AutoConfig, AutoRetriever
+from modaic import AutoConfig, AutoProgram, AutoRetriever
 from modaic.hub import MODAIC_CACHE, get_user_info
-<<<<<<< HEAD
-from tests.utils import delete_agent_repo
-=======
-from tests.testing_utils import delete_program_repo
->>>>>>> 6c454b0f
+from tests.utils import delete_program_repo
 
 MODAIC_TOKEN = os.getenv("MODAIC_TOKEN")
 INSTALL_TEST_REPO_DEPS = os.getenv("INSTALL_TEST_REPO_DEPS", "True").lower() == "true"
 USERNAME = get_user_info(os.environ["MODAIC_TOKEN"])["login"]
 
 
-<<<<<<< HEAD
-@pytest.fixture(scope="module", autouse=True)
-def install_modaic():
-    """
-    Install modaic in editable mode. Necessary for subprocesses to use modaic.
-    """
-    subprocess.run(["uv", "pip", "install", "-e", "."], check=True)
-
-
-def get_cached_agent_dir(repo_name: str) -> Path:
-    return MODAIC_CACHE / "agents" / repo_name
-=======
 def get_cached_program_dir(repo_name: str) -> Path:
     return MODAIC_CACHE / "programs" / repo_name
->>>>>>> 6c454b0f
 
 
 def clean_modaic_cache() -> None:
