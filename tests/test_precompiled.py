--- conflicted
+++ resolved
@@ -2,21 +2,15 @@
 import os
 import shutil
 from pathlib import Path
-from typing import List, Literal, Type
+from typing import Literal, Type
 
 import dspy
 import pytest
 from pydantic import Field
 
-<<<<<<< HEAD
-from modaic.hub import AGENTS_CACHE, MODAIC_CACHE, get_user_info
-from modaic.precompiled import Indexer, PrecompiledAgent, PrecompiledConfig, Retriever
-from tests.utils import delete_agent_repo
-=======
-from modaic.hub import PROGRAM_CACHE, MODAIC_CACHE, get_user_info
-from modaic.precompiled import Indexer, PrecompiledProgram, PrecompiledConfig, Retriever
-from tests.testing_utils import delete_program_repo
->>>>>>> 6c454b0f
+from modaic.hub import MODAIC_CACHE, PROGRAM_CACHE, get_user_info
+from modaic.precompiled import Indexer, PrecompiledConfig, PrecompiledProgram, Retriever
+from tests.utils import delete_program_repo
 
 MODAIC_TOKEN = os.getenv("MODAIC_TOKEN")
 MODAIC_API_URL = os.getenv("MODAIC_API_URL") or "https://api.modaic.dev"
@@ -224,8 +218,10 @@
     assert os.path.exists(temp_dir / "config.json")
     assert os.path.exists(temp_dir / "program.json")
     assert os.path.exists(temp_dir / "README.md")
+    assert os.path.exists(temp_dir / "LICENSE")
+    assert os.path.exists(temp_dir / "CONTRIBUTING.md")
     assert os.path.exists(temp_dir / ".git")
-    assert len(os.listdir(temp_dir)) == 4
+    assert len(os.listdir(temp_dir)) == 6
     loaded_program = ExampleProgram.from_precompiled(hub_repo, runtime_param="wassuh", config={"lm": "openai/gpt-4o"})
     assert loaded_program.runtime_param == "wassuh"
     assert loaded_program.config.lm == "openai/gpt-4o"
@@ -237,8 +233,10 @@
     assert os.path.exists(repo_dir / "config.json")
     assert os.path.exists(repo_dir / "program.json")
     assert os.path.exists(repo_dir / "README.md")
+    assert os.path.exists(repo_dir / "LICENSE")
+    assert os.path.exists(repo_dir / "CONTRIBUTING.md")
     assert os.path.exists(repo_dir / ".git")
-    assert len(os.listdir(repo_dir)) == 4
+    assert len(os.listdir(repo_dir)) == 6
     assert loaded_program2.runtime_param == "wassuh2"
     assert loaded_program2.config.number == 2
     assert loaded_program2.config.lm == "openai/gpt-4o"
@@ -250,8 +248,10 @@
     assert os.path.exists(repo_dir / "config.json")
     assert os.path.exists(repo_dir / "program.json")
     assert os.path.exists(repo_dir / "README.md")
+    assert os.path.exists(repo_dir / "LICENSE")
+    assert os.path.exists(repo_dir / "CONTRIBUTING.md")
     assert os.path.exists(repo_dir / ".git")
-    assert len(os.listdir(repo_dir)) == 4
+    assert len(os.listdir(repo_dir)) == 6
     assert loaded_program3.runtime_param == "wassuh3"
     assert loaded_program3.config.output_type == "bool"
     assert loaded_program3.config.lm == "openai/gpt-4o"
@@ -267,8 +267,10 @@
     repo_dir = Path(PROGRAM_CACHE) / hub_repo
     assert os.path.exists(temp_dir / "config.json")
     assert os.path.exists(temp_dir / "README.md")
+    assert os.path.exists(temp_dir / "LICENSE")
+    assert os.path.exists(temp_dir / "CONTRIBUTING.md")
     assert os.path.exists(temp_dir / ".git")
-    assert len(os.listdir(temp_dir)) == 3
+    assert len(os.listdir(temp_dir)) == 5
     loaded_retriever = ExampleRetriever.from_precompiled(hub_repo, needed_param="Goodbye", config={"num_fetch": 20})
     assert loaded_retriever.config.num_fetch == 20
     assert loaded_retriever.needed_param == "Goodbye"
@@ -279,8 +281,10 @@
     loaded_retriever.push_to_hub(hub_repo, with_code=False)
     assert os.path.exists(repo_dir / "config.json")
     assert os.path.exists(repo_dir / "README.md")
+    assert os.path.exists(repo_dir / "LICENSE")
+    assert os.path.exists(repo_dir / "CONTRIBUTING.md")
     assert os.path.exists(repo_dir / ".git")
-    assert len(os.listdir(repo_dir)) == 3
+    assert len(os.listdir(repo_dir)) == 5
 
     loaded_retriever2 = ExampleRetriever.from_precompiled(
         hub_repo, needed_param="Goodbye2", config={"lm": "openai/gpt-4o"}
@@ -294,8 +298,10 @@
     loaded_retriever2.push_to_hub(hub_repo, with_code=False)
     assert os.path.exists(repo_dir / "config.json")
     assert os.path.exists(repo_dir / "README.md")
+    assert os.path.exists(repo_dir / "LICENSE")
+    assert os.path.exists(repo_dir / "CONTRIBUTING.md")
     assert os.path.exists(repo_dir / ".git")
-    assert len(os.listdir(repo_dir)) == 3
+    assert len(os.listdir(repo_dir)) == 5
 
     shutil.rmtree(repo_dir)
     loaded_retriever3 = ExampleRetriever.from_precompiled(
@@ -322,7 +328,9 @@
     assert os.path.exists(temp_dir / "program.json")
     assert os.path.exists(temp_dir / "README.md")
     assert os.path.exists(temp_dir / ".git")
-    assert len(os.listdir(temp_dir)) == 4
+    assert os.path.exists(temp_dir / "LICENSE")
+    assert os.path.exists(temp_dir / "CONTRIBUTING.md")
+    assert len(os.listdir(temp_dir)) == 6
 
     config = {"num_fetch": 20}
     loaded_retriever = ExampleRetriever.from_precompiled(hub_repo, needed_param="Goodbye", config=config)
@@ -343,7 +351,9 @@
     assert os.path.exists(repo_dir / "program.json")
     assert os.path.exists(repo_dir / "README.md")
     assert os.path.exists(repo_dir / ".git")
-    assert len(os.listdir(repo_dir)) == 4
+    assert os.path.exists(repo_dir / "LICENSE")
+    assert os.path.exists(repo_dir / "CONTRIBUTING.md")
+    assert len(os.listdir(repo_dir)) == 6
 
     config = {"lm": "openai/gpt-4o"}
     loaded_retriever2 = ExampleRetriever.from_precompiled(hub_repo, needed_param="Goodbye2", config=config)
@@ -358,7 +368,9 @@
     assert os.path.exists(repo_dir / "program.json")
     assert os.path.exists(repo_dir / "README.md")
     assert os.path.exists(repo_dir / ".git")
-    assert len(os.listdir(repo_dir)) == 4
+    assert os.path.exists(repo_dir / "LICENSE")
+    assert os.path.exists(repo_dir / "CONTRIBUTING.md")
+    assert len(os.listdir(repo_dir)) == 6
 
     shutil.rmtree(repo_dir)
     config = {"clients": {"openai": ["sama3"]}}
@@ -461,7 +473,9 @@
     assert os.path.exists(temp_dir / "program.json")
     assert os.path.exists(temp_dir / "README.md")
     assert os.path.exists(temp_dir / ".git")
-    assert len(os.listdir(temp_dir)) == 4
+    assert os.path.exists(temp_dir / "LICENSE")
+    assert os.path.exists(temp_dir / "CONTRIBUTING.md")
+    assert len(os.listdir(temp_dir)) == 6
     loaded_program = ProgramCls.from_precompiled(hub_repo, runtime_param="wassuhh")
     assert loaded_program.runtime_param == "wassuhh"
 
@@ -509,6 +523,8 @@
     assert os.path.exists(temp_dir / "program.json")
     assert os.path.exists(temp_dir / "README.md")
     assert os.path.exists(temp_dir / ".git")
-    assert len(os.listdir(temp_dir)) == 4
+    assert os.path.exists(temp_dir / "LICENSE")
+    assert os.path.exists(temp_dir / "CONTRIBUTING.md")
+    assert len(os.listdir(temp_dir)) == 6
     loaded_program = NoConfigWhRetrieverProgram.from_precompiled(hub_repo, runtime_param="wassuhh", retriever=retriever)
     assert loaded_program.runtime_param == "wassuhh"